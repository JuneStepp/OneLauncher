--- conflicted
+++ resolved
@@ -39,12 +39,9 @@
           pip install qdarkstyle
           pip install keyring
           pip install defusedxml
-<<<<<<< HEAD
           pip install pywin32-ctypes
           pip install pywin32
-=======
           pip install vkbeautify
->>>>>>> cb8f3705
           pip install https://github.com/JeremyStepp/pyinstaller/releases/download/v3.5/PyInstaller-3.6.zip
       - name: Build
         run: python build.py
